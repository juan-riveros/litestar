from __future__ import annotations

from typing import TYPE_CHECKING, Any, Final, Generic, Iterable, Literal, cast

from sqlalchemy import (
    Result,
    Select,
    StatementLambdaElement,
    TextClause,
    delete,
    lambda_stmt,
    over,
    select,
    text,
    update,
)
from sqlalchemy import func as sql_func
from sqlalchemy.orm import InstrumentedAttribute

from litestar.contrib.repository import AbstractAsyncRepository, RepositoryError
from litestar.contrib.repository.filters import (
    BeforeAfter,
    CollectionFilter,
    FilterTypes,
    LimitOffset,
    NotInCollectionFilter,
    NotInSearchFilter,
    OnBeforeAfter,
    OrderBy,
    SearchFilter,
)

from ._util import get_instrumented_attr, wrap_sqlalchemy_exception
from .types import ModelT

if TYPE_CHECKING:
    from collections import abc
    from datetime import datetime

    from sqlalchemy.engine.interfaces import _CoreSingleExecuteParams
    from sqlalchemy.ext.asyncio import AsyncSession

DEFAULT_INSERTMANYVALUES_MAX_PARAMETERS: Final = 950


class SQLAlchemyAsyncRepository(AbstractAsyncRepository[ModelT], Generic[ModelT]):
    """SQLAlchemy based implementation of the repository interface."""

    match_fields: list[str] | str | None = None
    id_attribute: str | InstrumentedAttribute

    def __init__(
        self,
        *,
        statement: Select[tuple[ModelT]] | StatementLambdaElement | None = None,
        session: AsyncSession,
        auto_expunge: bool = False,
        auto_refresh: bool = True,
        auto_commit: bool = False,
        **kwargs: Any,
    ) -> None:
        """Repository pattern for SQLAlchemy models.

        Args:
            statement: To facilitate customization of the underlying select query.
            session: Session managing the unit-of-work for the operation.
            auto_expunge: Remove object from session before returning.
            auto_refresh: Refresh object from session before returning.
            auto_commit: Commit objects before returning.
            **kwargs: Additional arguments.

        """
        super().__init__(**kwargs)
        self.auto_expunge = auto_expunge
        self.auto_refresh = auto_refresh
        self.auto_commit = auto_commit
        self.session = session
        if isinstance(statement, Select):
            self.statement = lambda_stmt(lambda: statement)
        elif statement is None:
            statement = select(self.model_type)
            self.statement = lambda_stmt(lambda: statement)
        else:
            self.statement = statement

        self.statement = self._to_lambda_stmt(statement)
        if not self.session.bind:
            # this shouldn't actually ever happen, but we include it anyway to properly
            # narrow down the types
            raise ValueError("Session improperly configure")
        self._dialect = self.session.bind.dialect

    async def add(
        self,
        data: ModelT,
        auto_commit: bool | None = None,
        auto_expunge: bool | None = None,
        auto_refresh: bool | None = None,
    ) -> ModelT:
        """Add `data` to the collection.

        Args:
            data: Instance to be added to the collection.
            auto_expunge: Remove object from session before returning. Defaults to
                :class:`SQLAlchemyAsyncRepository.auto_expunge <SQLAlchemyAsyncRepository>`.
            auto_refresh: Refresh object from session before returning. Defaults to
                :class:`SQLAlchemyAsyncRepository.auto_refresh <SQLAlchemyAsyncRepository>`
            auto_commit: Commit objects before returning. Defaults to
                :class:`SQLAlchemyAsyncRepository.auto_commit <SQLAlchemyAsyncRepository>`

        Returns:
            The added instance.
        """
        with wrap_sqlalchemy_exception():
            instance = await self._attach_to_session(data)
            await self._flush_or_commit(auto_commit=auto_commit)
            await self._refresh(instance, auto_refresh=auto_refresh)
            self._expunge(instance, auto_expunge=auto_expunge)
            return instance

    async def add_many(
        self,
        data: list[ModelT],
        auto_commit: bool | None = None,
        auto_expunge: bool | None = None,
    ) -> list[ModelT]:
        """Add Many `data` to the collection.

        Args:
            data: list of Instances to be added to the collection.
            auto_expunge: Remove object from session before returning. Defaults to
                :class:`SQLAlchemyAsyncRepository.auto_expunge <SQLAlchemyAsyncRepository>`.
            auto_commit: Commit objects before returning. Defaults to
                :class:`SQLAlchemyAsyncRepository.auto_commit <SQLAlchemyAsyncRepository>`

        Returns:
            The added instances.
        """
        with wrap_sqlalchemy_exception():
            self.session.add_all(data)
            await self._flush_or_commit(auto_commit=auto_commit)
            for datum in data:
                self._expunge(datum, auto_expunge=auto_expunge)
            return data

    async def delete(
        self,
        item_id: Any,
        auto_commit: bool | None = None,
        auto_expunge: bool | None = None,
        id_attribute: str | InstrumentedAttribute | None = None,
    ) -> ModelT:
        """Delete instance identified by ``item_id``.

        Args:
            item_id: Identifier of instance to be deleted.
            auto_expunge: Remove object from session before returning. Defaults to
                :class:`SQLAlchemyAsyncRepository.auto_expunge <SQLAlchemyAsyncRepository>`.
            auto_commit: Commit objects before returning. Defaults to
                :class:`SQLAlchemyAsyncRepository.auto_commit <SQLAlchemyAsyncRepository>`
            id_attribute: Allows customization of the unique identifier to use for model fetching.
                Defaults to `id`, but can reference any surrogate or candidate key for the table.

        Returns:
            The deleted instance.

        Raises:
            NotFoundError: If no instance found identified by ``item_id``.
        """
        with wrap_sqlalchemy_exception():
            instance = await self.get(item_id, id_attribute=id_attribute)
            await self.session.delete(instance)
            await self._flush_or_commit(auto_commit=auto_commit)
            self._expunge(instance, auto_expunge=auto_expunge)
            return instance

    async def delete_many(
        self,
        item_ids: list[Any],
        auto_commit: bool | None = None,
        auto_expunge: bool | None = None,
        id_attribute: str | InstrumentedAttribute | None = None,
        chunk_size: int | None = None,
    ) -> list[ModelT]:
        """Delete instance identified by `item_id`.

        Args:
            item_ids: Identifier of instance to be deleted.
            auto_expunge: Remove object from session before returning. Defaults to
                :class:`SQLAlchemyAsyncRepository.auto_expunge <SQLAlchemyAsyncRepository>`.
            auto_commit: Commit objects before returning. Defaults to
                :class:`SQLAlchemyAsyncRepository.auto_commit <SQLAlchemyAsyncRepository>`
            id_attribute: Allows customization of the unique identifier to use for model fetching.
                Defaults to `id`, but can reference any surrogate or candidate key for the table.
            chunk_size: Allows customization of the ``insertmanyvalues_max_parameters`` setting for the driver.
                Defaults to `950` if left unset.

        Returns:
            The deleted instances.

        """

        with wrap_sqlalchemy_exception():
            id_attribute = get_instrumented_attr(
                self.model_type, id_attribute if id_attribute is not None else self.id_attribute
            )
            instances: list[ModelT] = []
            chunk_size = self._get_insertmanyvalues_max_parameters(chunk_size)
            for idx in range(0, len(item_ids), chunk_size):
                chunk = item_ids[idx : min(idx + chunk_size, len(item_ids))]
                if self._dialect.delete_executemany_returning:
                    instances.extend(
                        await self.session.scalars(
                            delete(self.model_type).where(id_attribute.in_(chunk)).returning(self.model_type)
                        )
                    )
                else:
                    instances.extend(await self.session.scalars(select(self.model_type).where(id_attribute.in_(chunk))))
                    await self.session.execute(delete(self.model_type).where(id_attribute.in_(chunk)))
            await self._flush_or_commit(auto_commit=auto_commit)
            for instance in instances:
                self._expunge(instance, auto_expunge=auto_expunge)
            return instances

    def _get_insertmanyvalues_max_parameters(self, chunk_size: int | None = None) -> int:
        return chunk_size if chunk_size is not None else DEFAULT_INSERTMANYVALUES_MAX_PARAMETERS

    async def exists(self, **kwargs: Any) -> bool:
        """Return true if the object specified by ``kwargs`` exists.

        Args:
            **kwargs: Identifier of the instance to be retrieved.

        Returns:
            True if the instance was found.  False if not found..

        """
        existing = await self.count(**kwargs)
        return existing > 0

    def _to_lambda_stmt(
        self, statement: Select[tuple[ModelT]] | StatementLambdaElement | None = None
    ) -> StatementLambdaElement:
        if isinstance(statement, Select):
            return lambda_stmt(lambda: statement)
        return self.statement if statement is None else statement

    async def get(  # type: ignore[override]
        self,
        item_id: Any,
        auto_expunge: bool | None = None,
        statement: Select[tuple[ModelT]] | StatementLambdaElement | None = None,
        id_attribute: str | InstrumentedAttribute | None = None,
    ) -> ModelT:
        """Get instance identified by `item_id`.

        Args:
            item_id: Identifier of the instance to be retrieved.
            auto_expunge: Remove object from session before returning. Defaults to
                :class:`SQLAlchemyAsyncRepository.auto_expunge <SQLAlchemyAsyncRepository>`
            statement: To facilitate customization of the underlying select query.
                Defaults to :class:`SQLAlchemyAsyncRepository.statement <SQLAlchemyAsyncRepository>`
            id_attribute: Allows customization of the unique identifier to use for model fetching.
                Defaults to `id`, but can reference any surrogate or candidate key for the table.

        Returns:
            The retrieved instance.

        Raises:
            NotFoundError: If no instance found identified by `item_id`.
        """
        with wrap_sqlalchemy_exception():
            id_attribute = id_attribute if id_attribute is not None else self.id_attribute
<<<<<<< HEAD
            statement = self._to_lambda_stmt(statement)
            statement = self._filter_select_by_kwargs(statement=statement, kwargs={id_attribute: item_id})
=======
            statement = statement if statement is not None else self.statement
            statement = self._filter_select_by_kwargs(statement=statement, kwargs=[(id_attribute, item_id)])
>>>>>>> ee986377
            instance = (await self._execute(statement)).scalar_one_or_none()
            instance = self.check_not_found(instance)
            self._expunge(instance, auto_expunge=auto_expunge)
            return instance

    async def get_one(
        self,
        auto_expunge: bool | None = None,
        statement: Select[tuple[ModelT]] | StatementLambdaElement | None = None,
        **kwargs: Any,
    ) -> ModelT:
        """Get instance identified by ``kwargs``.

        Args:
            auto_expunge: Remove object from session before returning. Defaults to
                :class:`SQLAlchemyAsyncRepository.auto_expunge <SQLAlchemyAsyncRepository>`
            statement: To facilitate customization of the underlying select query.
                Defaults to :class:`SQLAlchemyAsyncRepository.statement <SQLAlchemyAsyncRepository>`
            **kwargs: Identifier of the instance to be retrieved.

        Returns:
            The retrieved instance.

        Raises:
            NotFoundError: If no instance found identified by `item_id`.
        """
        with wrap_sqlalchemy_exception():
            statement = self._to_lambda_stmt(statement)
            statement = self._filter_select_by_kwargs(statement=statement, kwargs=kwargs)
            instance = (await self._execute(statement)).scalar_one_or_none()
            instance = self.check_not_found(instance)
            self._expunge(instance, auto_expunge=auto_expunge)
            return instance

    async def get_one_or_none(
        self,
        auto_expunge: bool | None = None,
        statement: Select[tuple[ModelT]] | StatementLambdaElement | None = None,
        **kwargs: Any,
    ) -> ModelT | None:
        """Get instance identified by ``kwargs`` or None if not found.

        Args:
            auto_expunge: Remove object from session before returning. Defaults to
                :class:`SQLAlchemyAsyncRepository.auto_expunge <SQLAlchemyAsyncRepository>`
            statement: To facilitate customization of the underlying select query.
                Defaults to :class:`SQLAlchemyAsyncRepository.statement <SQLAlchemyAsyncRepository>`
            **kwargs: Identifier of the instance to be retrieved.

        Returns:
            The retrieved instance or None
        """
        with wrap_sqlalchemy_exception():
            statement = self._to_lambda_stmt(statement)
            statement = self._filter_select_by_kwargs(statement=statement, kwargs=kwargs)
            instance = cast("Result[tuple[ModelT]]", (await self._execute(statement))).scalar_one_or_none()
            if instance:
                self._expunge(instance, auto_expunge=auto_expunge)
            return instance

    async def get_or_create(
        self,
        match_fields: list[str] | str | None = None,
        upsert: bool = True,
        attribute_names: Iterable[str] | None = None,
        with_for_update: bool | None = None,
        auto_commit: bool | None = None,
        auto_expunge: bool | None = None,
        auto_refresh: bool | None = None,
        **kwargs: Any,
    ) -> tuple[ModelT, bool]:
        """Get instance identified by ``kwargs`` or create if it doesn't exist.

        Args:
            match_fields: a list of keys to use to match the existing model.  When
                empty, all fields are matched.
            upsert: When using match_fields and actual model values differ from
                `kwargs`, perform an update operation on the model.
            attribute_names: an iterable of attribute names to pass into the ``update``
                method.
            with_for_update: indicating FOR UPDATE should be used, or may be a
                dictionary containing flags to indicate a more specific set of
                FOR UPDATE flags for the SELECT
            auto_expunge: Remove object from session before returning. Defaults to
                :class:`SQLAlchemyAsyncRepository.auto_expunge <SQLAlchemyAsyncRepository>`.
            auto_refresh: Refresh object from session before returning. Defaults to
                :class:`SQLAlchemyAsyncRepository.auto_refresh <SQLAlchemyAsyncRepository>`
            auto_commit: Commit objects before returning. Defaults to
                :class:`SQLAlchemyAsyncRepository.auto_commit <SQLAlchemyAsyncRepository>`
            **kwargs: Identifier of the instance to be retrieved.

        Returns:
            a tuple that includes the instance and whether it needed to be created.
            When using match_fields and actual model values differ from ``kwargs``, the
            model value will be updated.
        """
        match_fields = match_fields or self.match_fields
        if isinstance(match_fields, str):
            match_fields = [match_fields]
        if match_fields:
            match_filter = {
                field_name: kwargs.get(field_name, None)
                for field_name in match_fields
                if kwargs.get(field_name, None) is not None
            }
        else:
            match_filter = kwargs
        existing = await self.get_one_or_none(**match_filter)
        if not existing:
            return await self.add(self.model_type(**kwargs)), True  # pyright: ignore[reportGeneralTypeIssues]
        if upsert:
            for field_name, new_field_value in kwargs.items():
                field = getattr(existing, field_name, None)
                if field and field != new_field_value:
                    setattr(existing, field_name, new_field_value)
            existing = await self._attach_to_session(existing, strategy="merge")
            await self._flush_or_commit(auto_commit=auto_commit)
            await self._refresh(
                existing, attribute_names=attribute_names, with_for_update=with_for_update, auto_refresh=auto_refresh
            )
            self._expunge(existing, auto_expunge=auto_expunge)
        return existing, False

    async def count(
        self,
        *filters: FilterTypes,
        statement: Select[tuple[ModelT]] | StatementLambdaElement | None = None,
        **kwargs: Any,
    ) -> int:
        """Get the count of records returned by a query.

        Args:
            *filters: Types for specific filtering operations.
            statement: To facilitate customization of the underlying select query.
                Defaults to :class:`SQLAlchemyAsyncRepository.statement <SQLAlchemyAsyncRepository>`
            **kwargs: Instance attribute value filters.

        Returns:
            Count of records returned by query, ignoring pagination.
        """
        statement = self._to_lambda_stmt(statement)
        fragment = self.get_id_attribute_value(self.model_type)
        statement += lambda s: s.with_only_columns(sql_func.count(fragment), maintain_column_froms=True).order_by(None)
        statement = self._apply_filters(*filters, apply_pagination=False, statement=statement)
        statement = self._filter_select_by_kwargs(statement, kwargs)
        results = await self._execute(statement)
        return results.scalar_one()  # type: ignore

    async def update(
        self,
        data: ModelT,
        attribute_names: Iterable[str] | None = None,
        with_for_update: bool | None = None,
        auto_commit: bool | None = None,
        auto_expunge: bool | None = None,
        auto_refresh: bool | None = None,
        id_attribute: str | InstrumentedAttribute | None = None,
    ) -> ModelT:
        """Update instance with the attribute values present on `data`.

        Args:
            data: An instance that should have a value for `self.id_attribute` that
                exists in the collection.
            attribute_names: an iterable of attribute names to pass into the ``update``
                method.
            with_for_update: indicating FOR UPDATE should be used, or may be a
                dictionary containing flags to indicate a more specific set of
                FOR UPDATE flags for the SELECT
            auto_expunge: Remove object from session before returning. Defaults to
                :class:`SQLAlchemyAsyncRepository.auto_expunge <SQLAlchemyAsyncRepository>`.
            auto_refresh: Refresh object from session before returning. Defaults to
                :class:`SQLAlchemyAsyncRepository.auto_refresh <SQLAlchemyAsyncRepository>`
            auto_commit: Commit objects before returning. Defaults to
                :class:`SQLAlchemyAsyncRepository.auto_commit <SQLAlchemyAsyncRepository>`
            id_attribute: Allows customization of the unique identifier to use for model fetching.
                Defaults to `id`, but can reference any surrogate or candidate key for the table.

        Returns:
            The updated instance.

        Raises:
            NotFoundError: If no instance found with same identifier as `data`.
        """
        with wrap_sqlalchemy_exception():
            item_id = self.get_id_attribute_value(
                data, id_attribute=id_attribute.key if isinstance(id_attribute, InstrumentedAttribute) else id_attribute
            )
            # this will raise for not found, and will put the item in the session
            await self.get(item_id, id_attribute=id_attribute)
            # this will merge the inbound data to the instance we just put in the session
            instance = await self._attach_to_session(data, strategy="merge")
            await self._flush_or_commit(auto_commit=auto_commit)
            await self._refresh(
                instance, attribute_names=attribute_names, with_for_update=with_for_update, auto_refresh=auto_refresh
            )
            self._expunge(instance, auto_expunge=auto_expunge)
            return instance

    async def update_many(
        self,
        data: list[ModelT],
        auto_commit: bool | None = None,
        auto_expunge: bool | None = None,
    ) -> list[ModelT]:
        """Update one or more instances with the attribute values present on `data`.

        This function has an optimized bulk update based on the configured SQL dialect:
        - For backends supporting `RETURNING` with `executemany`, a single bulk update with returning clause is executed.
        - For other backends, it does a bulk update and then returns the updated data after a refresh.

        Args:
            data: A list of instances to update.  Each should have a value for `self.id_attribute` that exists in the
                collection.
            auto_expunge: Remove object from session before returning. Defaults to
                :class:`SQLAlchemyAsyncRepository.auto_expunge <SQLAlchemyAsyncRepository>`.
            auto_commit: Commit objects before returning. Defaults to
                :class:`SQLAlchemyAsyncRepository.auto_commit <SQLAlchemyAsyncRepository>`

        Returns:
            The updated instances.

        Raises:
            NotFoundError: If no instance found with same identifier as `data`.
        """
        data_to_update: list[dict[str, Any]] = [v.to_dict() if isinstance(v, self.model_type) else v for v in data]  # type: ignore
        with wrap_sqlalchemy_exception():
            if self._dialect.update_executemany_returning and self._dialect.name != "oracle":
                instances = list(
                    await self.session.scalars(
                        update(self.model_type).returning(self.model_type),
                        cast("_CoreSingleExecuteParams", data_to_update),  # this is not correct but the only way
                        # currently to deal with an SQLAlchemy typing issue. See
                        # https://github.com/sqlalchemy/sqlalchemy/discussions/9925
                    )
                )
                await self._flush_or_commit(auto_commit=auto_commit)
                for instance in instances:
                    self._expunge(instance, auto_expunge=auto_expunge)
                return instances
            await self.session.execute(update(self.model_type), data_to_update)
            await self._flush_or_commit(auto_commit=auto_commit)
            return data

    async def list_and_count(
        self,
        *filters: FilterTypes,
        auto_commit: bool | None = None,
        auto_expunge: bool | None = None,
        auto_refresh: bool | None = None,
        statement: Select[tuple[ModelT]] | StatementLambdaElement | None = None,
        **kwargs: Any,
    ) -> tuple[list[ModelT], int]:
        """List records with total count.

        Args:
            *filters: Types for specific filtering operations.
            auto_expunge: Remove object from session before returning. Defaults to
                :class:`SQLAlchemyAsyncRepository.auto_expunge <SQLAlchemyAsyncRepository>`.
            auto_refresh: Refresh object from session before returning. Defaults to
                :class:`SQLAlchemyAsyncRepository.auto_refresh <SQLAlchemyAsyncRepository>`
            auto_commit: Commit objects before returning. Defaults to
                :class:`SQLAlchemyAsyncRepository.auto_commit <SQLAlchemyAsyncRepository>`
            statement: To facilitate customization of the underlying select query.
                Defaults to :class:`SQLAlchemyAsyncRepository.statement <SQLAlchemyAsyncRepository>`
            **kwargs: Instance attribute value filters.

        Returns:
            Count of records returned by query, ignoring pagination.
        """
        if self._dialect.name in {"spanner", "spanner+spanner"}:
            return await self._list_and_count_basic(*filters, auto_expunge=auto_expunge, statement=statement, **kwargs)
        return await self._list_and_count_window(*filters, auto_expunge=auto_expunge, statement=statement, **kwargs)

    def _expunge(self, instance: ModelT, auto_expunge: bool | None) -> None:
        if auto_expunge is None:
            auto_expunge = self.auto_expunge

        return self.session.expunge(instance) if auto_expunge else None

    async def _flush_or_commit(self, auto_commit: bool | None) -> None:
        if auto_commit is None:
            auto_commit = self.auto_commit

        return await self.session.commit() if auto_commit else await self.session.flush()

    async def _refresh(
        self,
        instance: ModelT,
        auto_refresh: bool | None,
        attribute_names: Iterable[str] | None = None,
        with_for_update: bool | None = None,
    ) -> None:
        if auto_refresh is None:
            auto_refresh = self.auto_refresh

        return (
            await self.session.refresh(instance, attribute_names=attribute_names, with_for_update=with_for_update)
            if auto_refresh
            else None
        )

    async def _list_and_count_window(
        self,
        *filters: FilterTypes,
        auto_expunge: bool | None = None,
        statement: Select[tuple[ModelT]] | StatementLambdaElement | None = None,
        **kwargs: Any,
    ) -> tuple[list[ModelT], int]:
        """List records with total count.

        Args:
            *filters: Types for specific filtering operations.
            auto_expunge: Remove object from session before returning. Defaults to
                :class:`SQLAlchemyAsyncRepository.auto_expunge <SQLAlchemyAsyncRepository>`
            statement: To facilitate customization of the underlying select query.
                Defaults to :class:`SQLAlchemyAsyncRepository.statement <SQLAlchemyAsyncRepository>`
            **kwargs: Instance attribute value filters.

        Returns:
            Count of records returned by query using an analytical window function, ignoring pagination.
        """
        statement = self._to_lambda_stmt(statement)
        field = self.get_id_attribute_value(self.model_type)
        statement += lambda s: s.add_columns(over(sql_func.count(field)))
        statement = self._apply_filters(*filters, statement=statement)
        statement = self._filter_select_by_kwargs(statement=statement, kwargs=kwargs)
        with wrap_sqlalchemy_exception():
            result = await self._execute(statement)
            count: int = 0
            instances: list[ModelT] = []
            for i, (instance, count_value) in enumerate(result):
                self._expunge(instance, auto_expunge=auto_expunge)
                instances.append(instance)
                if i == 0:
                    count = count_value
            return instances, count

    async def _list_and_count_basic(
        self,
        *filters: FilterTypes,
        auto_expunge: bool | None = None,
        statement: Select[tuple[ModelT]] | StatementLambdaElement | None = None,
        **kwargs: Any,
    ) -> tuple[list[ModelT], int]:
        """List records with total count.

        Args:
            *filters: Types for specific filtering operations.
            auto_expunge: Remove object from session before returning. Defaults to
                :class:`SQLAlchemyAsyncRepository.auto_expunge <SQLAlchemyAsyncRepository>`
            statement: To facilitate customization of the underlying select query.
                Defaults to :class:`SQLAlchemyAsyncRepository.statement <SQLAlchemyAsyncRepository>`
            **kwargs: Instance attribute value filters.

        Returns:
            Count of records returned by query using 2 queries, ignoring pagination.
        """
        statement = self._to_lambda_stmt(statement)
        statement = self._apply_filters(*filters, statement=statement)
        statement = self._filter_select_by_kwargs(statement, kwargs)

        def count_statement(statement: StatementLambdaElement) -> StatementLambdaElement:
            fragment = self.get_id_attribute_value(self.model_type)
            statement += lambda s: s.with_only_columns(sql_func.count(fragment), maintain_column_froms=True).order_by(
                None
            )
            return statement

        with wrap_sqlalchemy_exception():
            count_result = await self.session.execute(count_statement)  # type: ignore[call-overload]
            count = count_result.scalar_one()
            result = await self._execute(statement)
            instances: list[ModelT] = []
            for (instance,) in result:
                self._expunge(instance, auto_expunge=auto_expunge)
                instances.append(instance)
            return instances, count

    async def upsert(
        self,
        data: ModelT,
        attribute_names: Iterable[str] | None = None,
        with_for_update: bool | None = None,
        auto_expunge: bool | None = None,
        auto_commit: bool | None = None,
        auto_refresh: bool | None = None,
    ) -> ModelT:
        """Update or create instance.

        Updates instance with the attribute values present on `data`, or creates a new instance if
        one doesn't exist.

        Args:
            data: Instance to update existing, or be created. Identifier used to determine if an
                existing instance exists is the value of an attribute on `data` named as value of
                `self.id_attribute`.
            attribute_names: an iterable of attribute names to pass into the ``update`` method.
            with_for_update: indicating FOR UPDATE should be used, or may be a
                dictionary containing flags to indicate a more specific set of
                FOR UPDATE flags for the SELECT
            auto_expunge: Remove object from session before returning. Defaults to
                :class:`SQLAlchemyAsyncRepository.auto_expunge <SQLAlchemyAsyncRepository>`.
            auto_refresh: Refresh object from session before returning. Defaults to
                :class:`SQLAlchemyAsyncRepository.auto_refresh <SQLAlchemyAsyncRepository>`
            auto_commit: Commit objects before returning. Defaults to
                :class:`SQLAlchemyAsyncRepository.auto_commit <SQLAlchemyAsyncRepository>`

        Returns:
            The updated or created instance.

        Raises:
            NotFoundError: If no instance found with same identifier as `data`.
        """
        with wrap_sqlalchemy_exception():
            instance = await self._attach_to_session(data, strategy="merge")
            await self._flush_or_commit(auto_commit=auto_commit)
            await self._refresh(
                instance, attribute_names=attribute_names, with_for_update=with_for_update, auto_refresh=auto_refresh
            )
            self._expunge(instance, auto_expunge=auto_expunge)
            return instance

    async def upsert_many(
        self,
        data: list[ModelT],
        attribute_names: Iterable[str] | None = None,
        with_for_update: bool | None = None,
        auto_expunge: bool | None = None,
        auto_commit: bool | None = None,
        auto_refresh: bool | None = None,
    ) -> list[ModelT]:
        """Update or create instance.

        Update instances with the attribute values present on `data`, or create a new instance if
        one doesn't exist.

        Args:
            data: Instance to update existing, or be created. Identifier used to determine if an
                existing instance exists is the value of an attribute on ``data`` named as value of
                :attr:`~litestar.contrib.repository.AbstractAsyncRepository.id_attribute`.
            attribute_names: an iterable of attribute names to pass into the ``update`` method.
            with_for_update: indicating FOR UPDATE should be used, or may be a dictionary containing flags to indicate a more specific set of FOR UPDATE flags for the SELECT
            auto_expunge: Remove object from session before returning. Defaults to
                :class:`SQLAlchemyAsyncRepository.auto_expunge <SQLAlchemyAsyncRepository>`.
            auto_refresh: Refresh object from session before returning. Defaults to
                :class:`SQLAlchemyAsyncRepository.auto_refresh <SQLAlchemyAsyncRepository>`
            auto_commit: Commit objects before returning. Defaults to
                :class:`SQLAlchemyAsyncRepository.auto_commit <SQLAlchemyAsyncRepository>`

        Returns:
            The updated or created instance.

        Raises:
            NotFoundError: If no instance found with same identifier as ``data``.
        """
        instances = []
        with wrap_sqlalchemy_exception():
            for datum in data:
                instance = await self._attach_to_session(datum, strategy="merge")
                await self._flush_or_commit(auto_commit=auto_commit)
                await self._refresh(
                    instance,
                    attribute_names=attribute_names,
                    with_for_update=with_for_update,
                    auto_refresh=auto_refresh,
                )
                self._expunge(instance, auto_expunge=auto_expunge)
                instances.append(instance)
        return instances

    async def list(
        self,
        *filters: FilterTypes,
        auto_expunge: bool | None = None,
        statement: Select[tuple[ModelT]] | StatementLambdaElement | None = None,
        **kwargs: Any,
    ) -> list[ModelT]:
        """Get a list of instances, optionally filtered.

        Args:
            *filters: Types for specific filtering operations.
            auto_expunge: Remove object from session before returning. Defaults to
                :class:`SQLAlchemyAsyncRepository.auto_expunge <SQLAlchemyAsyncRepository>`
            statement: To facilitate customization of the underlying select query.
                Defaults to :class:`SQLAlchemyAsyncRepository.statement <SQLAlchemyAsyncRepository>`
            **kwargs: Instance attribute value filters.

        Returns:
            The list of instances, after filtering applied.
        """
        statement = self._to_lambda_stmt(statement)
        statement = self._apply_filters(*filters, statement=statement)
        statement = self._filter_select_by_kwargs(statement=statement, kwargs=kwargs)

        with wrap_sqlalchemy_exception():
            result = await self._execute(statement)
            instances = list(result.scalars())
            for instance in instances:
                self._expunge(instance, auto_expunge=auto_expunge)
            return instances

    def filter_collection_by_kwargs(  # type:ignore[override]
        self, collection: Select[tuple[ModelT]] | StatementLambdaElement, /, **kwargs: Any
    ) -> StatementLambdaElement:
        """Filter the collection by kwargs.

        Args:
            collection: statement to filter
            **kwargs: key/value pairs such that objects remaining in the collection after filtering
                have the property that their attribute named `key` has value equal to `value`.
        """
        with wrap_sqlalchemy_exception():
            collection = lambda_stmt(lambda: collection)
            collection += lambda s: s.filter_by(**kwargs)
            return collection

    @classmethod
    async def check_health(cls, session: AsyncSession) -> bool:
        """Perform a health check on the database.

        Args:
            session: through which we run a check statement

        Returns:
            ``True`` if healthy.
        """

        return (  # type:ignore[no-any-return]
            await session.execute(cls._get_health_check_statement(session))
        ).scalar_one() == 1

    @staticmethod
    def _get_health_check_statement(session: AsyncSession) -> TextClause:
        if session.bind and session.bind.dialect.name == "oracle":
            return text("SELECT 1 FROM DUAL")
        return text("SELECT 1")

    async def _attach_to_session(self, model: ModelT, strategy: Literal["add", "merge"] = "add") -> ModelT:
        """Attach detached instance to the session.

        Args:
            model: The instance to be attached to the session.
            strategy: How the instance should be attached.
                - "add": New instance added to session
                - "merge": Instance merged with existing, or new one added.

        Returns:
            Instance attached to the session - if `"merge"` strategy, may not be same instance
            that was provided.
        """
        if strategy == "add":
            self.session.add(model)
            return model
        if strategy == "merge":
            return await self.session.merge(model)
        raise ValueError("Unexpected value for `strategy`, must be `'add'` or `'merge'`")

    async def _execute(self, statement: Select[Any] | StatementLambdaElement) -> Result[Any]:
        return await self.session.execute(statement)

    def _apply_limit_offset_pagination(
        self, limit: int, offset: int, statement: StatementLambdaElement
    ) -> StatementLambdaElement:
        statement += lambda s: s.limit(limit).offset(offset)
        return statement

    def _apply_filters(
        self, *filters: FilterTypes, apply_pagination: bool = True, statement: StatementLambdaElement
    ) -> StatementLambdaElement:
        """Apply filters to a select statement.

        Args:
            *filters: filter types to apply to the query
            apply_pagination: applies pagination filters if true
            statement: select statement to apply filters

        Keyword Args:
            select: select to apply filters against

        Returns:
            The select with filters applied.
        """
        for filter_ in filters:
            if isinstance(filter_, LimitOffset):
                if apply_pagination:
                    statement = self._apply_limit_offset_pagination(filter_.limit, filter_.offset, statement=statement)
            elif isinstance(filter_, BeforeAfter):
                statement = self._filter_on_datetime_field(
                    field_name=filter_.field_name,
                    before=filter_.before,
                    after=filter_.after,
                    statement=statement,
                )
            elif isinstance(filter_, OnBeforeAfter):
                statement = self._filter_on_datetime_field(
                    field_name=filter_.field_name,
                    on_or_before=filter_.on_or_before,
                    on_or_after=filter_.on_or_after,
                    statement=statement,
                )

            elif isinstance(filter_, NotInCollectionFilter):
                statement = self._filter_not_in_collection(filter_.field_name, filter_.values, statement=statement)
            elif isinstance(filter_, CollectionFilter):
                statement = self._filter_in_collection(filter_.field_name, filter_.values, statement=statement)
            elif isinstance(filter_, OrderBy):
                statement = self._order_by(statement, filter_.field_name, sort_desc=filter_.sort_order == "desc")
            elif isinstance(filter_, SearchFilter):
                statement = self._filter_by_like(
                    statement, filter_.field_name, value=filter_.value, ignore_case=bool(filter_.ignore_case)
                )
            elif isinstance(filter_, NotInSearchFilter):
                statement = self._filter_by_not_like(
                    statement, filter_.field_name, value=filter_.value, ignore_case=bool(filter_.ignore_case)
                )
            else:
                raise RepositoryError(f"Unexpected filter: {filter_}")
        return statement

    def _filter_in_collection(
        self, field_name: str, values: abc.Collection[Any], statement: StatementLambdaElement
    ) -> StatementLambdaElement:
        if not values:
            return statement
        field = getattr(self.model_type, field_name)
        statement += lambda s: s.where(field.in_(values))
        return statement

    def _filter_not_in_collection(
        self, field_name: str, values: abc.Collection[Any], statement: StatementLambdaElement
    ) -> StatementLambdaElement:
        if not values:
            return statement
        field = getattr(self.model_type, field_name)
        statement += lambda s: s.where(field.notin_(values))
        return statement

    def _filter_on_datetime_field(
        self,
        field_name: str,
        statement: StatementLambdaElement,
        before: datetime | None = None,
        after: datetime | None = None,
        on_or_before: datetime | None = None,
        on_or_after: datetime | None = None,
    ) -> StatementLambdaElement:
        field = getattr(self.model_type, field_name)
        if before is not None:
            statement += lambda s: s.where(field < before)
        if after is not None:
            statement += lambda s: s.where(field > after)
        if on_or_before is not None:
            statement += lambda s: s.where(field <= on_or_before)
        if on_or_after is not None:
            statement += lambda s: s.where(field >= on_or_after)
        return statement

    def _filter_select_by_kwargs(
<<<<<<< HEAD
        self, statement: StatementLambdaElement, kwargs: dict[Any, Any]
    ) -> StatementLambdaElement:
        for key, val in kwargs.items():
            statement = self._filter_by_where(statement, key, val)
        return statement

    def _filter_by_where(self, statement: StatementLambdaElement, key: str, val: Any) -> StatementLambdaElement:
        model_type = self.model_type
        field = get_instrumented_attr(model_type, key)
        statement += lambda s: s.where(field == val)
=======
        self, statement: SelectT, kwargs: dict[Any, Any] | Iterable[tuple[Any, Any]]
    ) -> SelectT:
        for key, val in kwargs.items() if isinstance(kwargs, dict) else kwargs:
            statement = statement.where(get_instrumented_attr(self.model_type, key) == val)  # pyright: ignore
>>>>>>> ee986377
        return statement

    def _filter_by_like(
        self, statement: StatementLambdaElement, field_name: str | InstrumentedAttribute, value: str, ignore_case: bool
    ) -> StatementLambdaElement:
        field = get_instrumented_attr(self.model_type, field_name)
        search_text = f"%{value}%"
        if ignore_case:
            statement += lambda s: s.where(field.ilike(search_text))
        else:
            statement += lambda s: s.where(field.like(search_text))
        return statement

    def _filter_by_not_like(
        self, statement: StatementLambdaElement, field_name: str, value: str, ignore_case: bool
    ) -> StatementLambdaElement:
        field = getattr(self.model_type, field_name)
        search_text = f"%{value}%"
        if ignore_case:
            statement += lambda s: s.where(field.not_ilike(search_text))
        else:
            statement += lambda s: s.where(field.not_like(search_text))
        return statement

    def _order_by(
        self, statement: StatementLambdaElement, field_name: str | InstrumentedAttribute, sort_desc: bool = False
    ) -> StatementLambdaElement:
        field = get_instrumented_attr(self.model_type, field_name)
        if sort_desc:
            statement += lambda s: s.order_by(field.desc())
        else:
            statement += lambda s: s.order_by(field.asc())
        return statement<|MERGE_RESOLUTION|>--- conflicted
+++ resolved
@@ -271,13 +271,9 @@
         """
         with wrap_sqlalchemy_exception():
             id_attribute = id_attribute if id_attribute is not None else self.id_attribute
-<<<<<<< HEAD
             statement = self._to_lambda_stmt(statement)
             statement = self._filter_select_by_kwargs(statement=statement, kwargs={id_attribute: item_id})
-=======
-            statement = statement if statement is not None else self.statement
             statement = self._filter_select_by_kwargs(statement=statement, kwargs=[(id_attribute, item_id)])
->>>>>>> ee986377
             instance = (await self._execute(statement)).scalar_one_or_none()
             instance = self.check_not_found(instance)
             self._expunge(instance, auto_expunge=auto_expunge)
@@ -935,8 +931,7 @@
             statement += lambda s: s.where(field >= on_or_after)
         return statement
 
-    def _filter_select_by_kwargs(
-<<<<<<< HEAD
+    def _filter_select_by_kwargs( 
         self, statement: StatementLambdaElement, kwargs: dict[Any, Any]
     ) -> StatementLambdaElement:
         for key, val in kwargs.items():
@@ -946,13 +941,11 @@
     def _filter_by_where(self, statement: StatementLambdaElement, key: str, val: Any) -> StatementLambdaElement:
         model_type = self.model_type
         field = get_instrumented_attr(model_type, key)
-        statement += lambda s: s.where(field == val)
-=======
+        statement += lambda s: s.where(field == val) 
         self, statement: SelectT, kwargs: dict[Any, Any] | Iterable[tuple[Any, Any]]
     ) -> SelectT:
         for key, val in kwargs.items() if isinstance(kwargs, dict) else kwargs:
             statement = statement.where(get_instrumented_attr(self.model_type, key) == val)  # pyright: ignore
->>>>>>> ee986377
         return statement
 
     def _filter_by_like(
